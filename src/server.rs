#![allow(dead_code)]

use core::str;
use pnet::datalink;
use std::{
    collections::HashMap,
    io::{self, Cursor},
    net::{IpAddr, Ipv4Addr},
    time::{Duration, Instant},
};
use tokio::{
    io::AsyncWriteExt,
    net::{TcpListener, TcpStream, UdpSocket},
    sync::{broadcast, mpsc},
};
use tokio_util::sync::CancellationToken;

use crate::{
    database::{DBRType, Dbr, DBR_BASIC_STRING},
    messages::{
        self, parse_search_packet, AccessRights, AsBytes, CAMessage, CreateChannel,
        CreateChannelResponse, ECAError, ErrorCondition, EventAddResponse, Message, MessageError,
        MonitorMask, ReadNotify, ReadNotifyResponse, Write,
    },
    new_reusable_udp_socket,
    provider::Provider,
};

pub struct Server<L: Provider> {
    /// Broadcast port to sent beacons
    beacon_port: u16,
    /// Port to receive search queries on
    search_port: u16,
    /// Port to receive connections on, if specified
    connection_port: Option<u16>,
    /// Time that last beacon was sent
    last_beacon: Instant,
    /// The beacon ID of the last beacon broadcast
    beacon_id: u32,
    next_circuit_id: u64,
    circuits: Vec<Circuit<L>>,
    shutdown: CancellationToken,
    library_provider: L,
}

fn get_broadcast_ips() -> Vec<Ipv4Addr> {
    datalink::interfaces()
        .into_iter()
        .filter(|i| !i.is_loopback())
        .flat_map(|i| i.ips.into_iter())
        .filter_map(|i| match i.broadcast() {
            IpAddr::V4(broadcast_ip) => Some(broadcast_ip),
            _ => None,
        })
        .collect()
}

/// Try to bind a specific port, or if not supplied the default, or a random port if that fails.
async fn try_bind_ports(
    request_port: Option<u16>,
) -> Result<tokio::net::TcpListener, std::io::Error> {
    match request_port {
        None => {
            // Try binding TCP 5064
            if let Ok(socket) = tokio::net::TcpListener::bind("0.0.0.0:5064").await {
                return Ok(socket);
            }
            tokio::net::TcpListener::bind("0.0.0.0:0").await
        }
        Some(port) => tokio::net::TcpListener::bind(format!("0.0.0.0:{port}")).await,
    }
}

impl<L: Provider> Server<L> {
    async fn listen(&mut self) -> Result<(), std::io::Error> {
        // Create the TCP listener first so we know what port to advertise
        let request_port = self.connection_port;
        let connection_socket = try_bind_ports(request_port).await?;

        // Whatever we ended up with, we want to advertise
        let listen_port = connection_socket.local_addr().unwrap().port();

        self.listen_for_searches(listen_port);
        self.handle_tcp_connections(connection_socket);
        self.broadcast_beacons(listen_port).await?;

        Ok(())
    }

    async fn broadcast_beacons(&self, connection_port: u16) -> io::Result<()> {
        let beacon_port = self.beacon_port;
        let broadcast = UdpSocket::bind("0.0.0.0:0").await?;
        tokio::spawn(async move {
            broadcast.set_broadcast(true).unwrap();
            let mut message = messages::RsrvIsUp {
                server_port: connection_port,
                beacon_id: 0,
                ..Default::default()
            };
            loop {
                let mut writer = Cursor::new(Vec::new());
                message.write(&mut writer).unwrap();
                let message_bytes = writer.into_inner();
                let broadcast_ips = get_broadcast_ips();
                for i in broadcast_ips.iter() {
                    broadcast
                        .send_to(message_bytes.as_slice(), (*i, beacon_port))
                        .await
                        .unwrap();
                }
                println!(
                    "Broadcasting beacon {} to {} interfaces: {:?}",
                    message.beacon_id,
                    broadcast_ips.len(),
                    broadcast_ips,
                );
                message.beacon_id = message.beacon_id.wrapping_add(1);
                tokio::time::sleep(Duration::from_secs(15)).await;
            }
        });
        Ok(())
    }

    fn listen_for_searches(&self, connection_port: u16) {
        let search_port = self.search_port;
        let library_provider = self.library_provider.clone();
        tokio::spawn(async move {
            let mut buf: Vec<u8> = vec![0; 0xFFFF];
            let listener = UdpSocket::from_std(
                new_reusable_udp_socket(format!("0.0.0.0:{search_port}")).unwrap(),
            )
            .unwrap();

            println!(
                "Listening for searches on {:?}",
                listener.local_addr().unwrap()
            );
            loop {
                let (size, origin) = listener.recv_from(&mut buf).await.unwrap();
                let msg_buf = &buf[..size];
                if let Ok(searches) = parse_search_packet(msg_buf) {
                    // println!("Got search from {}", origin);
                    let mut replies = Vec::new();
                    {
                        for search in searches {
                            if library_provider.provides(&search.channel_name) {
                                replies.push(search.respond(None, connection_port, true));
                            }
                        }
                    }
                    if !replies.is_empty() {
                        let mut reply_buf = Cursor::new(Vec::new());
                        messages::Version::default().write(&mut reply_buf).unwrap();
                        for reply in &replies {
                            reply.write(&mut reply_buf).unwrap();
                        }
                        listener
                            .send_to(&reply_buf.into_inner(), origin)
                            .await
                            .unwrap();
                        println!("Sending {} search results", replies.len());
                    }
                } else {
                    println!("Got unparseable search message from {origin}");
                }
            }
        });
    }

    fn handle_tcp_connections(&mut self, listener: TcpListener) {
        let library = self.library_provider.clone();
        tokio::spawn(async move {
            let mut id = 0;
            loop {
                println!(
                    "Waiting to accept TCP connections on {}",
                    listener.local_addr().unwrap()
                );
                let (connection, client) = listener.accept().await.unwrap();
                println!("  Got new stream from {client}");
                let circuit_library = library.clone();
                tokio::spawn(async move {
                    Circuit::start(id, connection, circuit_library).await;
                });
                id += 1;
            }
        });
    }
}

struct Circuit<L: Provider> {
    id: u64,
    last_message: Instant,
    client_version: u16,
    client_host_name: Option<String>,
    client_user_name: Option<String>,
    client_events_on: bool,
    library: L,
    channels: HashMap<u32, Channel>,
    next_channel_id: u32,
    monitor_value_available: mpsc::Sender<String>,
}

#[derive(Debug)]
struct Channel {
    name: String,
    client_id: u32,
    server_id: u32,
    subscription: Option<PVSubscription>,
}

#[derive(Debug)]
struct PVSubscription {
    data_type: DBRType,
    data_count: usize,
    subscription_id: u32,
    mask: MonitorMask,
    receiver: broadcast::Receiver<Dbr>,
}

impl<L: Provider> Circuit<L> {
    async fn do_version_exchange(stream: &mut TcpStream) -> Result<u16, MessageError> {
        // Send our Version
        stream
            .write_all(messages::Version::default().as_bytes().as_ref())
            .await?;
        // Immediately receive a Version message back from the client
        Ok(match Message::read_server_message(stream).await? {
            Message::Version(v) => v.protocol_version,
            err => {
                // This is an error, we cannot receive anything until we get this
                return Err(MessageError::UnexpectedMessage(err));
            }
        })
    }
    async fn start(id: u64, mut stream: TcpStream, library: L) {
        println!("{id}: Starting circuit with {:?}", stream.peer_addr());
        let client_version = Circuit::<L>::do_version_exchange(&mut stream)
            .await
            .unwrap();
        // Client version is the bare minimum we need to establish a valid circuit
        println!("{id}: Got client version: {client_version}");
        let (monitor_value_available, mut monitor_updates) = mpsc::channel::<String>(32);
        let mut circuit = Circuit {
            id,
            last_message: Instant::now(),
            client_version,
            client_host_name: None,
            client_user_name: None,
            client_events_on: true,
            library,
            channels: HashMap::new(),
            next_channel_id: 0,
            monitor_value_available,
        };

        // Now, everything else is based on responding to events
        loop {
            tokio::select! {
                pv_name = monitor_updates.recv() => match pv_name {
                    Some(pv_name) => match circuit.handle_monitor_update(&pv_name).await {
                        Ok(messages) => {
                            for msg in messages {
                                println!("{id}: Writing subscription update: {msg:?}");
                                stream.write_all(&msg.as_bytes()).await.unwrap()
                            }
                        },
                        Err(msg) => {
                            println!("{id} Error: Unexpected Error message {msg:?}");
                            continue;
                        },
                    }
                    None => {
                        panic!("Update monitor got all endpoints closed");
                    }
                },
                message = Message::read_server_message(&mut stream) => {
                    let message = match message {
                        Ok(message) => message,
                        Err(MessageError::IO(io)) => {
                            if io.kind() != io::ErrorKind::UnexpectedEof {
                                println!("{id}: IO Error reading server message: {io}");
                            }
                            break;
                        }
                        Err(MessageError::UnknownCommandId(command_id)) => {
                            println!("{id}: Error: Receieved unknown command id: {command_id}");
                            continue;
                        }
                        Err(MessageError::ParsingError(msg)) => {
                            println!("{id}: Error: Incoming message parse error: {msg}");
                            continue;
                        }
                        Err(MessageError::UnexpectedMessage(msg)) => {
                            println!("{id}: Error: Got message from client that is invalid to receive on a server: {msg:?}");
                            continue;
                        }
                        Err(MessageError::IncorrectCommandId(msg, expect)) => {
                            panic!("{id}: Fatal error: Got {msg} instead of {expect}")
                        }
                        Err(MessageError::InvalidField(message)) => {
                            println!("{id}: Got invalid message field: {message}");
                            continue;
                        }
                        Err(MessageError::ErrorResponse(message)) => {
                            println!("{id}: Got reading server messages generated error response: {message}");
                            continue;
                        }
                    };
                    match circuit.handle_message(message).await {
                        Ok(messages) => {
                            for msg in messages {
                                stream.write_all(&msg.as_bytes()).await.unwrap()
                            }
                        }
                        Err(MessageError::UnexpectedMessage(msg)) => {
                            println!("{id}: Error: Unexpected message: {msg:?}");
                            continue;
                        }
                        Err(msg) => {
                            println!("{id} Error: Unexpected Error message {msg:?}");
                            continue;
                        }
                    };
                }
            }
        }

        // If out here, we are closing the channel
        println!("{id}: Closing circuit");
        let _ = stream.shutdown().await;
    }

    async fn handle_monitor_update(&mut self, pv_name: &str) -> Result<Vec<Message>, MessageError> {
        let c = self
            .channels
            .values_mut()
            .find(|v| v.name == pv_name)
            .unwrap();
        println!(
            "{}: {}: Got update notification for PV {}",
            self.id, c.server_id, c.name
        );
        let subscription = c.subscription.as_mut().unwrap();
        let dbr = subscription.receiver.recv().await.unwrap();

        println!("Circuit got update notification: {dbr:?}");
<<<<<<< HEAD
        let (item_count, data) = dbr
            .convert_to(
                subscription.data_type.category,
                subscription.data_type.basic_type,
            )
            .unwrap()
            .to_bytes(Some(subscription.data_count));
        Ok(vec![Message::EventAddResponse(EventAddResponse {
            data_type: subscription.data_type,
            data_count: item_count as u32,
=======
        let (count, data) = dbr
            .convert_to(subscription.data_type.basic_type)
            .unwrap()
            .encode_value(subscription.data_type, subscription.data_count)
            .unwrap();
        Ok(vec![Message::EventAddResponse(EventAddResponse {
            data_type: subscription.data_type,
            data_count: count as u32,
>>>>>>> 3e122025
            subscription_id: subscription.subscription_id,
            status_code: ErrorCondition::Normal,
            data,
        })])
    }

    async fn handle_message(&mut self, message: Message) -> Result<Vec<Message>, MessageError> {
        let id = self.id;
        match message {
            Message::Echo => Ok(vec![Message::Echo]),
            Message::EventAdd(msg) => {
                println!("{id}: {}: Got {:?}", msg.server_id, msg);
                let channel = &mut self.channels.get_mut(&msg.server_id).unwrap();

                let receiver = self
                    .library
                    .monitor_value(
                        &channel.name,
                        msg.data_type,
                        msg.data_count as usize,
                        msg.mask,
                        self.monitor_value_available.clone(),
                    )
                    .map_err(MessageError::ErrorResponse)?;

                channel.subscription = Some(PVSubscription {
                    data_type: msg.data_type,
                    data_count: msg.data_count as usize,
                    mask: msg.mask,
                    subscription_id: msg.subscription_id,
                    receiver,
                });
<<<<<<< HEAD
                let (item_count, data) = first_value
                    .convert_to(msg.data_type.category, msg.data_type.basic_type)
                    .unwrap()
                    .to_bytes(Some(msg.data_count as usize));
                Ok(vec![Message::EventAddResponse(EventAddResponse {
                    data_type: msg.data_type,
                    data_count: item_count as u32,
                    subscription_id: msg.subscription_id,
                    status_code: ErrorCondition::Normal,
                    data,
                })])
=======
                Ok(Vec::new())
>>>>>>> 3e122025
            }
            Message::ClientName(name) if self.client_user_name.is_none() => {
                println!("{id}: Got client username: {}", name.name);
                self.client_user_name = Some(name.name);
                Ok(Vec::default())
            }
            Message::HostName(name) if self.client_host_name.is_none() => {
                println!("{id}: Got client hostname: {}", name.name);
                self.client_host_name = Some(name.name);
                Ok(Vec::default())
            }
            Message::CreateChannel(message) => {
                println!(
                    "{id}: Got request to create channel to: {}",
                    message.channel_name
                );
                let (messages, channel) = self.create_channel(message);
                if let Ok(channel) = channel {
                    self.channels.insert(channel.server_id, channel);
                }
                Ok(messages)
            }
            Message::ClearChannel(message) => {
                println!("{id}:{}: Request to clear channel", message.server_id);
                self.channels.remove(&message.server_id);
                Ok(Vec::default())
            }
            Message::ReadNotify(msg) => {
                println!("{id}:{}: ReadNotify request: {:?}", msg.server_id, msg);
                match self.do_read(&msg) {
                    Ok(r) => {
                        println!("Sending response: {r:?}");
                        // self.stream.write_all(&r.as_bytes()).await?
                        Ok(vec![Message::ReadNotifyResponse(r)])
                    }

                    Err(e) => {
                        // Send an error in response to the read
                        let err = ECAError::new(e, msg.client_ioid, Message::ReadNotify(msg));
                        println!("Returning error: {err:?}");
                        // self.stream.write_all(&err.as_bytes()).await?
                        Ok(vec![Message::ECAError(err)])
                    }
                }
            }
            Message::Write(msg) => {
                println!("{id}:{}: Write request: {:?}", msg.server_id, msg);
                if !self.do_write(&msg) {
                    Ok(vec![Message::ECAError(ECAError::new(
                        ErrorCondition::PutFail,
                        msg.client_ioid,
                        Message::Write(msg),
                    ))])
                } else {
                    Ok(Vec::default())
                }
            }
            msg => Err(MessageError::UnexpectedMessage(msg)),
        }
    }

    fn do_read(&self, request: &ReadNotify) -> Result<ReadNotifyResponse, ErrorCondition> {
        let channel = &self.channels[&request.server_id];
        let pv = self
            .library
            .read_value(&channel.name, Some(request.data_type))
            .unwrap();

        // Read the data into a Vec<u8>
        let (data_count, data) = pv
            .convert_to(request.data_type.category, request.data_type.basic_type)?
            .to_bytes(Some(request.data_count as usize));
        Ok(request.respond(data_count, data))
    }

    fn do_write(&mut self, request: &Write) -> bool {
        assert!(request.data_type == DBR_BASIC_STRING);
        let channel = self.channels.get(&request.server_id).unwrap();

        let Ok(dbr) = Dbr::from_bytes(
            request.data_type,
            request.data_count as usize,
            &request.data,
        ) else {
            return false;
        };
        println!("Got write request: {dbr:?}");
        self.library.write_value(&channel.name, dbr).is_ok()
    }

    fn create_channel(&mut self, message: CreateChannel) -> (Vec<Message>, Result<Channel, ()>) {
        let Ok(pv) = self.library.read_value(&message.channel_name, None) else {
            println!(
                "Got a request for channel to '{}', which we do not appear to have.",
                message.channel_name
            );
            return (
                vec![Message::CreateChannelFailure(message.respond_failure())],
                Err(()),
            );
        };
        let access_rights = AccessRights {
            client_id: message.client_id,
            access_rights: self.library.get_access_right(
                &message.channel_name,
                self.client_user_name.as_deref(),
                self.client_host_name.as_deref(),
            ),
        };
        let id = self.next_channel_id;
        self.next_channel_id += 1;
        let createchan = CreateChannelResponse {
            data_count: pv.value().get_count() as u32,
            data_type: pv.data_type(),
            client_id: message.client_id,
            server_id: id,
        };
        println!(
            "{}:{}: Opening {:?} channel to {}",
            self.id, id, access_rights.access_rights, message.channel_name
        );
        // We have this channel, send the initial
        (
            vec![
                Message::AccessRights(access_rights),
                Message::CreateChannelResponse(createchan),
            ],
            Ok(Channel {
                name: message.channel_name,
                server_id: id,
                client_id: message.client_id,
                subscription: None,
            }),
        )
    }
}

pub struct ServerBuilder<L: Provider> {
    beacon_port: u16,
    search_port: u16,
    connection_port: Option<u16>,
    provider: L,
}

impl<L: Provider> ServerBuilder<L> {
    pub fn new(provider: L) -> ServerBuilder<L> {
        ServerBuilder {
            beacon_port: 5065,
            search_port: 5064,
            connection_port: None,
            provider,
        }
    }
    pub fn beacon_port(mut self, port: u16) -> ServerBuilder<L> {
        self.beacon_port = port;
        self
    }
    pub fn search_port(mut self, port: u16) -> ServerBuilder<L> {
        self.search_port = port;
        self
    }
    pub fn connection_port(mut self, port: u16) -> ServerBuilder<L> {
        self.connection_port = Some(port);
        self
    }
    pub async fn start(self) -> io::Result<Server<L>> {
        let mut server = Server {
            beacon_port: self.beacon_port,
            search_port: self.search_port,
            connection_port: self.connection_port,
            library_provider: self.provider,
            last_beacon: Instant::now(),
            beacon_id: 0,
            next_circuit_id: 0,
            circuits: Vec::new(),
            shutdown: CancellationToken::new(),
        };
        server.listen().await?;
        Ok(server)
    }
}<|MERGE_RESOLUTION|>--- conflicted
+++ resolved
@@ -345,7 +345,6 @@
         let dbr = subscription.receiver.recv().await.unwrap();
 
         println!("Circuit got update notification: {dbr:?}");
-<<<<<<< HEAD
         let (item_count, data) = dbr
             .convert_to(
                 subscription.data_type.category,
@@ -356,16 +355,6 @@
         Ok(vec![Message::EventAddResponse(EventAddResponse {
             data_type: subscription.data_type,
             data_count: item_count as u32,
-=======
-        let (count, data) = dbr
-            .convert_to(subscription.data_type.basic_type)
-            .unwrap()
-            .encode_value(subscription.data_type, subscription.data_count)
-            .unwrap();
-        Ok(vec![Message::EventAddResponse(EventAddResponse {
-            data_type: subscription.data_type,
-            data_count: count as u32,
->>>>>>> 3e122025
             subscription_id: subscription.subscription_id,
             status_code: ErrorCondition::Normal,
             data,
@@ -398,21 +387,7 @@
                     subscription_id: msg.subscription_id,
                     receiver,
                 });
-<<<<<<< HEAD
-                let (item_count, data) = first_value
-                    .convert_to(msg.data_type.category, msg.data_type.basic_type)
-                    .unwrap()
-                    .to_bytes(Some(msg.data_count as usize));
-                Ok(vec![Message::EventAddResponse(EventAddResponse {
-                    data_type: msg.data_type,
-                    data_count: item_count as u32,
-                    subscription_id: msg.subscription_id,
-                    status_code: ErrorCondition::Normal,
-                    data,
-                })])
-=======
                 Ok(Vec::new())
->>>>>>> 3e122025
             }
             Message::ClientName(name) if self.client_user_name.is_none() => {
                 println!("{id}: Got client username: {}", name.name);
